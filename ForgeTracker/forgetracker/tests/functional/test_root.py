import os, urllib
import Image, StringIO
import allura

from nose.tools import assert_true, assert_false, eq_
from formencode.variabledecode import variable_encode

from forgetracker.tests import TestController
from forgewiki import model as wm
from forgetracker import model as tm

# These are needed for faking reactor actions
import mock
from allura.lib import helpers as h
from allura.command import reactor
from allura.ext.search import search_main
from ming.orm.ormsession import ThreadLocalORMSession

class TestFunctionalController(TestController):

    def new_ticket(self, mount_point='/bugs/', **kw):
        response = self.app.get(mount_point + 'new/')
        form = response.forms[1]
        for k, v in kw.iteritems():
            form['ticket_form.%s' % k] = v
        resp = form.submit()
        if resp.status_int == 200:
            resp.showbrowser()
            assert 0, "form error?"
        return resp.follow()
    
    def test_bad_ticket_number(self):
        self.app.get('/bugs/input.project_user_select', status=404)

    def test_invalid_ticket(self):
        self.app.get('/bugs/2/', status=404)

    def test_new_ticket(self):
        summary = 'test new ticket'
        ticket_view = self.new_ticket(summary=summary)
        assert_true(summary in ticket_view)
        assert 'class="artifact_unsubscribe' in ticket_view

    def test_new_with_milestone(self):
        ticket_view = self.new_ticket(summary='test new with milestone', **{'_milestone':'1.0'})
        assert 'Milestone' in ticket_view
        assert '1.0' in ticket_view
    
    def test_new_ticket_form(self):
        response = self.app.get('/bugs/new/')
        form = response.forms[1]
        form['ticket_form.summary'] = 'test new ticket form'
        form['ticket_form.assigned_to'] = 'test_admin'
        response = form.submit().follow()
        assert 'Test Admin' in response
    
    def test_two_trackers(self):
        summary = 'test two trackers'
        ticket_view = self.new_ticket('/doc-bugs/', summary=summary)
        assert_true(summary in ticket_view)
        index_view = self.app.get('/bugs/')
        assert_false(summary in index_view)
    
    def test_render_ticket(self):
        summary = 'test render ticket'
        ticket_view = self.new_ticket(summary=summary)
        ticket_view.mustcontain(summary, 'Discussion')
    
    def test_render_index(self):
        index_view = self.app.get('/bugs/')
        assert index_view.html.find('select',{'name':'limit'}).find('option',{'selected':'selected'}).string == '250'
    
    def test_render_help(self):
        summary = 'test render help'
        r = self.app.get('/bugs/help')
        assert_true('Tracker Help' in r)
    
    def test_render_markdown_syntax(self):
        summary = 'test render markdown syntax'
        r = self.app.get('/bugs/markdown_syntax')
        assert_true('Markdown Syntax' in r)
    
    def test_ticket_tag_untag(self):
        summary = 'test tagging and untagging a ticket'
        self.new_ticket(summary=summary)
        self.app.post('/bugs/1/update_ticket',{
            'summary':'aaa',
            'description':'bbb',
            'status':'ccc',
            '_milestone':'',
            'assigned_to':'',
            'tags':'red,blue',
            'tags_old':'red,blue',
            'comment': ''
        })
        response = self.app.get('/bugs/1/')
        assert_true('aaa' in response)
        self.app.post('/bugs/1/update_ticket',{
            'summary':'zzz',
            'description':'bbb',
            'status':'ccc',
            '_milestone':'',
            'assigned_to':'',
            'tags':'red',
            'tags_old':'red',
            'comment': ''
        })
        response = self.app.get('/bugs/1/')
        assert_true('zzz' in response)
    
    def test_ticket_label_unlabel(self):
        summary = 'test labeling and unlabeling a ticket'
        self.new_ticket(summary=summary)
        self.app.post('/bugs/1/update_ticket',{
            'summary':'aaa',
            'description':'bbb',
            'status':'ccc',
            '_milestone':'',
            'assigned_to':'',
<<<<<<< HEAD
            'labels':'yellow,green',
=======
            'labels-0':'yellow',
            'labels-1':'green',
>>>>>>> 70766489
            'labels_old':'yellow,green',
            'comment': ''
        })
        response = self.app.get('/bugs/1/')
        assert_true('yellow' in response)
        assert_true('green' in response)
        self.app.post('/bugs/1/update_ticket',{
            'summary':'zzz',
            'description':'bbb',
            'status':'ccc',
            '_milestone':'',
            'assigned_to':'',
<<<<<<< HEAD
            'labels':'yellow',
=======
            'labels-0':'yellow',
>>>>>>> 70766489
            'labels_old':'yellow',
            'comment': ''
        })
        response = self.app.get('/bugs/1/')
        assert_true('yellow' in response)
        # the following assert is no longer true since "green" is shown in changelog
        # assert_true('green' not in response)

    def test_new_attachment(self):
        file_name = 'test_root.py'
        file_data = file(__file__).read()
        upload = ('attachment-0', file_name, file_data)
        self.new_ticket(summary='test new attachment')
        ticket_editor = self.app.post('/bugs/1/update_ticket',{
            'summary':'zzz'
        }, upload_files=[upload]).follow()
        assert_true(file_name in ticket_editor)
    
    def test_delete_attachment(self):
        file_name = 'test_root.py'
        file_data = file(__file__).read()
        upload = ('attachment-0', file_name, file_data)
        self.new_ticket(summary='test new attachment')
        ticket_editor = self.app.post('/bugs/1/update_ticket',{
            'summary':'zzz'
        }, upload_files=[upload]).follow()
        assert_true(file_name in ticket_editor)
        req = self.app.get('/bugs/1/')
        file_link = req.html.findAll('form')[2].findAll('a')[2]
        assert file_link.string == file_name
        self.app.post(str(file_link['href']),{
            'delete':'True'
        })
        deleted_form = self.app.get('/bugs/1/')
        assert file_name not in deleted_form

    def test_new_text_attachment_content(self):
        file_name = 'test_root.py'
        file_data = file(__file__).read()
        upload = ('attachment-0', file_name, file_data)
        self.new_ticket(summary='test new attachment')
        ticket_editor = self.app.post('/bugs/1/update_ticket',{
            'summary':'zzz'
        }, upload_files=[upload]).follow()
        download = self.app.get(str(ticket_editor.html.findAll('form')[2].findAll('a')[2]['href']))
        assert_true(download.body == file_data)
    
    def test_new_image_attachment_content(self):
        h.set_context('test', 'bugs')
        file_name = 'neo-icon-set-454545-256x350.png'
        file_path = os.path.join(allura.__path__[0],'public','nf','images',file_name)
        file_data = file(file_path).read()
        upload = ('attachment-0', file_name, file_data)
        self.new_ticket(summary='test new attachment')
        ticket_editor = self.app.post('/bugs/1/update_ticket',{
            'summary':'zzz'
        }, upload_files=[upload]).follow()
        ticket = tm.Ticket.query.find({'ticket_num':1}).first()
        filename = ticket.attachments.first().filename
    
        uploaded = Image.open(file_path)
        r = self.app.get('/bugs/1/attachment/'+filename)
        downloaded = Image.open(StringIO.StringIO(r.body))
        assert uploaded.size == downloaded.size
        r = self.app.get('/bugs/1/attachment/'+filename+'/thumb')
    
        thumbnail = Image.open(StringIO.StringIO(r.body))
        assert thumbnail.size == (100,100)
    
    def test_sidebar_static_page(self):
        response = self.app.get('/bugs/search/')
        assert 'Create Ticket' in response
        assert 'Related Artifacts' not in response
    
    def test_sidebar_ticket_page(self):
        summary = 'test sidebar logic for a ticket page'
        self.new_ticket(summary=summary)
        response = self.app.get('/p/test/bugs/1/')
        assert 'Create Ticket' in response
        assert 'Related Artifacts' not in response
        self.app.get('/wiki/aaa/update?title=aaa&text=&tags=&tags_old=&labels=&labels_old=&viewable_by-0.id=all')
        self.new_ticket(summary='bbb')
        
        # Fake out updating the pages since reactor doesn't work with tests
        app = search_main.SearchApp
        cmd = reactor.ReactorCommand('reactor')
        cmd.args = [ os.environ.get('SF_SYSTEM_FUNC') and 'sandbox-test.ini' or 'test.ini' ]
        cmd.options = mock.Mock()
        cmd.options.dry_run = True
        cmd.options.proc = 1
        configs = cmd.command()
        add_artifacts = cmd.route_audit('search', app.add_artifacts)
        del_artifacts = cmd.route_audit('search', app.del_artifacts)
        msg = mock.Mock()
        msg.ack = lambda:None
        msg.delivery_info = dict(routing_key='search.add_artifacts')
        h.set_context('test', 'wiki')
        a = wm.Page.query.find(dict(title='aaa')).first()
        a.text = '\n[bugs:#1]\n'
        msg.data = dict(project_id=a.project_id,
                        mount_point=a.app_config.options.mount_point,
                        artifacts=[a.dump_ref()])
        add_artifacts(msg.data, msg)
        b = tm.Ticket.query.find(dict(ticket_num=2)).first()
        b.description = '\n[#1]\n'
        msg.data = dict(project_id=b.project_id,
                        mount_point=b.app_config.options.mount_point,
                        artifacts=[b.dump_ref()])
        add_artifacts(msg.data, msg)
        ThreadLocalORMSession.flush_all()
        ThreadLocalORMSession.close_all()
        
        response = self.app.get('/p/test/bugs/1/')
        assert 'Related Artifacts' in response
        assert 'aaa' in response
        assert '#2' in response
    
    def test_ticket_view_editable(self):
        summary = 'test ticket view page can be edited'
        self.new_ticket(summary=summary)
        response = self.app.get('/p/test/bugs/1/')
        assert response.html.find('input', {'name': 'ticket_form.summary'})
        assert response.html.find('input', {'name': 'ticket_form.assigned_to'})
        assert response.html.find('textarea', {'name': 'ticket_form.description'})
        assert response.html.find('select', {'name': 'ticket_form.status'})
        assert response.html.find('select', {'name': 'ticket_form._milestone'})
        assert response.html.find('input', {'name': 'ticket_form.labels'})
        assert response.html.find('textarea', {'name': 'ticket_form.comment'})

    def test_assigned_to_nobody(self):
        summary = 'test default assignment'
        self.new_ticket(summary=summary)
        response = self.app.get('/p/test/bugs/1/')
        assert 'nobody' in str(response.html.find('div', {'class': 'column grid_3 ticket-assigned-to'}))
    
    def test_assign_ticket(self):
        summary = 'test assign ticket'
        self.new_ticket(summary=summary)
        response = self.app.get('/p/test/bugs/1/')
        self.app.post('/bugs/1/update_ticket',{
            'summary':'zzz',
            'description':'bbb',
            'status':'ccc',
            '_milestone':'',
            'assigned_to':'test_admin',
            'tags':'',
            'tags_old':'',
            'labels':'',
            'labels_old':'',
            'comment': ''
        })
        response = self.app.get('/p/test/bugs/1/')
        assert 'nobody' in str(response.html.find('div', {'class': 'column grid_3 ticket-assigned-to'}))
        assert '<li><strong>summary</strong>: test assign ticket --&gt; zzz' in response
        assert '<li><strong>status</strong>: open --&gt; ccc' in response
    
    def test_custom_fields(self):
        params = dict(
            custom_fields=[
                dict(name='_priority', label='Priority', type='select',
                     options='normal urgent critical'),
                dict(name='_category', label='Category', type='string',
                     options='')],
            open_status_names='aa bb',
            closed_status_names='cc',
            )
        self.app.post(
            '/admin/bugs/set_custom_fields',
            params=variable_encode(params))
        kw = {'custom_fields._priority':'normal',
              'custom_fields._category':'helloworld'}
        ticket_view = self.new_ticket(summary='test custom fields', **kw)
        assert 'Priority:' in ticket_view
        assert 'normal' in ticket_view
    
    def test_custom_field_update_comments(self):
        params = dict(
            custom_fields=[
                dict(label='Number', type='number', options='')],
            open_status_names='aa bb',
            closed_status_names='cc',
            )
        r = self.app.post('/admin/bugs/set_custom_fields',
                          params=variable_encode(params))
        kw = {'custom_fields._number':''}
        ticket_view = self.new_ticket(summary='test custom fields', **kw)
        assert '<strong>custom_field__number</strong>:  --&gt;' not in ticket_view
        ticket_view = self.app.post('/bugs/1/update_ticket',params={
            'summary':'zzz',
            'description':'bbb',
            'status':'ccc',
            '_milestone':'aaa',
            'assigned_to':'',
            'tags':'',
            'tags_old':'',
            'labels':'',
            'labels_old':'',
            'custom_fields._number':'',
            'comment': ''
        }).follow()
        assert '<strong>custom_field__number</strong>:  --&gt;' not in ticket_view
        ticket_view = self.app.post('/bugs/1/update_ticket',params={
            'summary':'zzz',
            'description':'bbb',
            'status':'ccc',
            '_milestone':'aaa',
            'assigned_to':'',
            'tags':'',
            'tags_old':'',
            'labels':'',
            'labels_old':'',
            'custom_fields._number':4,
            'comment': ''
        }).follow()
        assert '<strong>custom_field__number</strong>:  --&gt;' in ticket_view

    def test_milestone_names(self):
        self.app.post('/admin/bugs/set_custom_fields', {
            'milestone_names': 'aaa bbb ccc',
            'open_status_names': 'aa bb',
            'closed_status_names': 'cc',
            'custom_fields': {}
        })
        self.new_ticket(summary='test milestone names')
        self.app.post('/bugs/1/update_ticket',{
            'summary':'zzz',
            'description':'bbb',
            'status':'ccc',
            '_milestone':'aaa',
            'assigned_to':'',
            'tags':'',
            'tags_old':'',
            'labels':'',
            'labels_old':'',
            'comment': ''
        })
        ticket_view = self.app.get('/p/test/bugs/1/')
        assert 'Milestone' in ticket_view
        assert 'aaa' in ticket_view
        assert '<li><strong>summary</strong>: test milestone names --&gt; zzz' in ticket_view

    def test_subtickets(self):
        # create two tickets
        self.new_ticket(summary='test superticket')
        self.new_ticket(summary='test subticket')
        h.set_context('test', 'bugs')
        super = tm.Ticket.query.get(ticket_num=1)
        sub = tm.Ticket.query.get(ticket_num=2)
    
        # make one ticket a subticket of the other
        sub.set_as_subticket_of(super._id)
        ThreadLocalORMSession.flush_all()
    
        # get a view on the first ticket, check for other ticket listed in sidebar
        ticket_view = self.app.get('/p/test/bugs/1/')
        assert 'Supertask' not in ticket_view
        assert '[#2]' in ticket_view
 
        # get a view on the second ticket, check for other ticket listed in sidebar
        ticket_view = self.app.get('/p/test/bugs/2/')
        assert 'Supertask' in ticket_view
        assert '[#1]' in ticket_view
    
    def test_custom_sums(self):
        # setup a custom sum field
        r = self.app.post('/admin/bugs/set_custom_fields', {
            'custom_fields-0.label': 'days',
            'custom_fields-0.type': 'sum',
            'custom_fields-0.sum': '',
            'custom_fields-0.milestones': '',
            'custom_fields-0.options': '',
            'open_status_names': 'aa bb',
            'closed_status_names': 'cc',
            'milestone_names':'' })
        # create three tickets
        kw = {'custom_fields._days':0}
        self.new_ticket(summary='test superticket', **kw)
        self.new_ticket(summary='test subticket-1', **kw)
        self.new_ticket(summary='test subticket-2', **kw)
        h.set_context('test', 'bugs')
        super = tm.Ticket.query.get(ticket_num=1)
        sub1 = tm.Ticket.query.get(ticket_num=2)
        sub2 = tm.Ticket.query.get(ticket_num=3)
    
        # set values for the custom sum
        sub1.custom_fields['_days'] = 4.5
        sub2.custom_fields['_days'] = 2.0
    
        # make two tickets a subtickets of the other
        sub1.set_as_subticket_of(super._id)
        sub2.set_as_subticket_of(super._id)
        ThreadLocalORMSession.flush_all()
    
        # get a view on the first ticket, check for other ticket listed in sidebar
        ticket_view = self.app.get('/p/test/bugs/1/')
        assert 'Days' in ticket_view
        assert '6.5' in ticket_view
    
    def test_edit_all_button(self):
        response = self.app.get('/p/test/bugs/search/')
        assert 'Edit All' not in response

    def test_new_ticket_validation(self):
        summary = 'ticket summary'
        response = self.app.get('/bugs/new/')
        assert not response.html.find('div', {'class':'error'})
        form = response.forms[1]
        # try submitting with no summary set and check for error message
        error_form = form.submit()
        error_message = error_form.html.find('div', {'class':'error'})
        assert error_message
        assert (error_message.string == 'You must provide a Title' or \
                error_message.string == 'Missing value')
        assert error_message.findPreviousSibling('input').get('name') == 'ticket_form.summary'
        # set a summary, submit, and check for success
        error_form.forms[1]['ticket_form.summary'] = summary
        success = error_form.forms[1].submit().follow().html
        assert success.findAll('form')[2].get('action') == '/p/test/bugs/1/update_ticket_from_widget'
        assert success.find('input', {'name':'ticket_form.summary'})['value'] == summary

    def test_edit_ticket_validation(self):
        old_summary = 'edit ticket test'
        new_summary = "new summary"
        self.new_ticket(summary=old_summary)
        response = self.app.get('/bugs/1/')
        # check that existing form is valid
        assert response.html.find('input', {'name':'ticket_form.summary'})['value'] == old_summary
        assert not response.html.find('div', {'class':'error'})
        form = response.forms[2]
        # try submitting with no summary set and check for error message
        form['ticket_form.summary'] = ""
        error_form = form.submit()
        error_message = error_form.html.find('div', {'class':'error'})
        assert error_message
        assert error_message.string == 'You must provide a Title'
        assert error_message.findPreviousSibling('input').get('name') == 'ticket_form.summary'
        # set a summary, submit, and check for success
        error_form.forms[2]['ticket_form.summary'] = new_summary
        r = error_form.forms[2].submit()
        assert r.status_int == 302, r.showbrowser()
        success = r.follow().html
        assert success.findAll('form')[2].get('action') == '/p/test/bugs/1/update_ticket_from_widget'
        assert success.find('input', {'name':'ticket_form.summary'})['value'] == new_summary

#   def test_home(self):
#       self.new_ticket(summary='test first ticket')
#       self.new_ticket(summary='test second ticket')
#       self.new_ticket(summary='test third ticket')
#       response = self.app.get('/p/test/bugs/')
#       assert '[#3] test third ticket' in response

#   def test_search(self):
#       self.new_ticket(summary='test first ticket')
#       self.new_ticket(summary='test second ticket')
#       self.new_ticket(summary='test third ticket')
#       response = self.app.get('/p/test/bugs/search/?q=!status%3Aclosed')
#       assert '3 results' in response
#       assert '[#3] test third ticket' in response

    def test_touch(self):
        self.new_ticket(summary='test touch')
        h.set_context('test', 'bugs')
        ticket = tm.Ticket.query.get(ticket_num=1)
        old_date = ticket.mod_date
        ticket.summary = 'changing the summary'
        ThreadLocalORMSession.flush_all()
        ThreadLocalORMSession.close_all()
        ticket = tm.Ticket.query.get(ticket_num=1)
        new_date = ticket.mod_date
        assert new_date > old_date

    def test_paging_prefs_saved(self):
        req = self.app.get('/bugs/search/')
        assert req.html.find('select',{'name':'limit'}).find('option',{'selected':'selected'}).string == '25'
        req = self.app.get('/bugs/search/?limit=100')
        assert req.html.find('select',{'name':'limit'}).find('option',{'selected':'selected'}).string == '100'
        req = self.app.get('/bugs/search/')
        assert req.html.find('select',{'name':'limit'}).find('option',{'selected':'selected'}).string == '100'

    def test_saved_search_labels_truncated(self):
        r = self.app.post('/admin/bugs/bins/save_bin',{
            'bin_form.summary': 'This is not too long.',
            'bin_form.terms': 'aaa',
            'bin_form.old_summary': '',
            'bin_form.sort': ''}).follow()
        sidebar_contains(r, 'This is not too long.')
        r = self.app.post('/admin/bugs/bins/save_bin',{
            'bin_form.summary': 'This will be truncated because it is too long to show in the sidebar without being ridiculous.',
            'bin_form.terms': 'aaa',
            'bin_form.old_summary': '',
            'bin_form.sort': ''}).follow()
        sidebar_contains(r, 'This will be truncated because it is too long to show in the sidebar ...')

    def test_edit_saved_search(self):
        r = self.app.post('/admin/bugs/bins/save_bin',{
            'bin_form.summary': 'Original',
            'bin_form.terms': 'aaa',
            'bin_form.old_summary': '',
            'bin_form.sort': ''}).follow()
        sidebar_contains(r, 'Original')
        not sidebar_contains(r, 'New')
        r = self.app.post('/admin/bugs/bins/save_bin',{
            'bin_form.summary': 'New',
            'bin_form.terms': 'aaa',
            'bin_form.old_summary': 'Original',
            'bin_form.sort': ''}).follow()
        sidebar_contains(r, 'New')
        not sidebar_contains(r, 'Original')


def sidebar_contains(response, text):
    sidebar_menu = response.html.find('div', attrs={'id': 'sidebar'})
    return text in str(sidebar_menu)
<|MERGE_RESOLUTION|>--- conflicted
+++ resolved
@@ -117,12 +117,8 @@
             'status':'ccc',
             '_milestone':'',
             'assigned_to':'',
-<<<<<<< HEAD
-            'labels':'yellow,green',
-=======
             'labels-0':'yellow',
             'labels-1':'green',
->>>>>>> 70766489
             'labels_old':'yellow,green',
             'comment': ''
         })
@@ -135,11 +131,7 @@
             'status':'ccc',
             '_milestone':'',
             'assigned_to':'',
-<<<<<<< HEAD
-            'labels':'yellow',
-=======
             'labels-0':'yellow',
->>>>>>> 70766489
             'labels_old':'yellow',
             'comment': ''
         })
