--- conflicted
+++ resolved
@@ -147,11 +147,7 @@
             ticket = TM.Ticket.query.find(dict(app_config_id=self.config._id,ticket_num=int(ticket))).first()
         else:
             ticket = None
-<<<<<<< HEAD
-        links = [SitemapEntry('Create New Ticket', self.config.url() + 'new/', ui_icon='plus')]
-=======
         links = [SitemapEntry('Create Ticket', self.config.url() + 'new/', ui_icon='plus')]
->>>>>>> 70766489
         if has_artifact_access('configure', app=self)():
             links.append(SitemapEntry('Edit Milestones', self.config.url() + 'milestones', ui_icon='calendar'))
             links.append(SitemapEntry('Edit Searches', c.project.url() + 'admin/' + c.app.config.options.mount_point + '/bins/', ui_icon='search'))
