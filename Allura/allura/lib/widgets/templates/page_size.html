<<<<<<< HEAD
<form xmlns="http://www.w3.org/1999/xhtml"
  xmlns:py="http://genshi.edgewall.org/"
  method="get">
  <input py:for="k,v in url_params.iteritems()" type="hidden" name="$k" value="$v"/>
  <p py:if="limit">Showing <select class="results_per_page" name="limit">
        <option py:for="per_page in [25, 50, 100, 250]" selected="${per_page==int(limit) and 'selected' or None}"
           value="$per_page">$per_page</option>
  </select> of ${count}. </p>
=======
<form method="get">
  {% for k,v in url_params.iteritems() %}
    <input type="hidden" name="{{k}}" value="{{v}}"/>
  {% endfor %}
  {% if limit %}
  <p class="light">Showing <select class="results_per_page" name="limit">
    {% for per_page in [25, 50, 100, 250] %}
        <option {% if per_page == limit|int %}selected="selected"{% endif %}
           value="{{per_page}}">{{per_page}}</option>
    {% endfor %}
  </select> result{% if limit|int != 1 %}s{% endif %} of {{count}} </p>
  {% endif %}
>>>>>>> 70766489
</form><|MERGE_RESOLUTION|>--- conflicted
+++ resolved
@@ -1,13 +1,3 @@
-<<<<<<< HEAD
-<form xmlns="http://www.w3.org/1999/xhtml"
-  xmlns:py="http://genshi.edgewall.org/"
-  method="get">
-  <input py:for="k,v in url_params.iteritems()" type="hidden" name="$k" value="$v"/>
-  <p py:if="limit">Showing <select class="results_per_page" name="limit">
-        <option py:for="per_page in [25, 50, 100, 250]" selected="${per_page==int(limit) and 'selected' or None}"
-           value="$per_page">$per_page</option>
-  </select> of ${count}. </p>
-=======
 <form method="get">
   {% for k,v in url_params.iteritems() %}
     <input type="hidden" name="{{k}}" value="{{v}}"/>
@@ -20,5 +10,4 @@
     {% endfor %}
   </select> result{% if limit|int != 1 %}s{% endif %} of {{count}} </p>
   {% endif %}
->>>>>>> 70766489
 </form>