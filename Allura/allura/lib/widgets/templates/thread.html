<<<<<<< HEAD
<div xmlns="http://www.w3.org/1999/xhtml"
     xmlns:xi="http://www.w3.org/2001/XInclude"
     xmlns:py="http://genshi.edgewall.org/" py:strip="True">
     <xi:include href="${g.allura_templates}/lib.html"/>
  <?python from allura.lib.security import has_artifact_access ?>
	<div class="row" py:if="count">
		<div class="column grid_12">
      <py:if test="limit and count>limit">
        ${widgets.page_list.display(limit=limit, page=page, count=count)}
      </py:if>
      <div id="comment">
        <py:def function="show_post(post, indent, supress_promote=False)">
          <li>
            ${widgets.post.display(value=post, show_subject=show_subject, indent=indent,
                                   supress_promote=supress_promote, page=page, limit=limit)}
            <ul>
            <py:for each="child in post.descendants()"
                    py:if="child.status == 'ok' and child.parent_id == post._id">
              <li>${show_post(child, indent+1)}</li>
            </py:for>
            </ul>
          </li>
        </py:def>
        <py:with vars="posts=value.find_posts(page=page, limit=limit)">
          <py:if test="posts">
            <ul py:for="t in value.create_post_threads(posts)">
              ${show_post(t['post'], 0, supress_promote=True)}
            </ul>
          </py:if>
        </py:with>
        <div id="allow_moderate" py:if="has_artifact_access('moderate', value)()"/>
        <py:if test="has_artifact_access('post', value)()">
          <div id="tag_thread_holder" style="display:none">
            ${widgets.tag_post.display(value=value,submit_text='Save', action=value.url() + 'tag')}
          </div>
        </py:if>
      </div>
      <div style="clear:both"/>
      <div py:if="limit and count>limit">
        ${widgets.page_list.display(limit=limit, page=page, count=count)}
=======
{% import 'jinja_master/lib.html' as lib with context %}

<div>
 	<div class="content">
 		<div class="row">
 			<div class="column grid_12">
        {% if limit %}
          {{widgets.page_list.display(limit=limit, page=page, count=count)}}
        {% endif %}
        <div id="comment">
          {% set posts = value.find_posts(page=page, limit=limit) %}
            {% if posts %}
              {% for t in value.create_post_threads(posts) %}
              <ul>
                {{widgets.post_thread.display(value=t['post'], indent=0, show_subject=show_subject,
                                               supress_promote=True, page=page, limit=limit)}}
              </ul>
              {% endfor %}
            {% endif %}
          {% if h.has_artifact_access('moderate', value)() %}
            <div id="allow_moderate"></div>
          {% endif %}
          {% if h.has_artifact_access('post', value)() %}
            <div id="tag_thread_holder" style="display:none">
              {{widgets.tag_post.display(value=value,submit_text='Save', action=value.url() + 'tag')}}
            </div>
          {% endif %}
        </div>
        <div style="clear:both"></div>
        {% if limit and count>limit %}
        <div>
          {{widgets.page_list.display(limit=limit, page=page, count=count)}}
        </div>
        {% endif %}
>>>>>>> 70766489
      </div>
    </div>
  </div>
  {% if h.has_artifact_access('post', value)() %}
    <div id="new_post_holder">
      <a name="comment"></a>
      <div class="row reply">
      	<div class="column grid_1 tcenter">
      		<p class="gravatar">
                {{lib.gravatar(c.user)}}<br/><br/>
      			<a href="{{c.user.url()}}">{{c.user.display_name}}</a>
      		</p>
      	</div>
      	<div class="column grid_8">
          {{widgets.edit_post.display(submit_text='Save', action=value.url() + 'post')}}
        </div>
      </div>
    </div>
  {% endif %}
  &nbsp;
</div><|MERGE_RESOLUTION|>--- conflicted
+++ resolved
@@ -1,45 +1,3 @@
-<<<<<<< HEAD
-<div xmlns="http://www.w3.org/1999/xhtml"
-     xmlns:xi="http://www.w3.org/2001/XInclude"
-     xmlns:py="http://genshi.edgewall.org/" py:strip="True">
-     <xi:include href="${g.allura_templates}/lib.html"/>
-  <?python from allura.lib.security import has_artifact_access ?>
-	<div class="row" py:if="count">
-		<div class="column grid_12">
-      <py:if test="limit and count>limit">
-        ${widgets.page_list.display(limit=limit, page=page, count=count)}
-      </py:if>
-      <div id="comment">
-        <py:def function="show_post(post, indent, supress_promote=False)">
-          <li>
-            ${widgets.post.display(value=post, show_subject=show_subject, indent=indent,
-                                   supress_promote=supress_promote, page=page, limit=limit)}
-            <ul>
-            <py:for each="child in post.descendants()"
-                    py:if="child.status == 'ok' and child.parent_id == post._id">
-              <li>${show_post(child, indent+1)}</li>
-            </py:for>
-            </ul>
-          </li>
-        </py:def>
-        <py:with vars="posts=value.find_posts(page=page, limit=limit)">
-          <py:if test="posts">
-            <ul py:for="t in value.create_post_threads(posts)">
-              ${show_post(t['post'], 0, supress_promote=True)}
-            </ul>
-          </py:if>
-        </py:with>
-        <div id="allow_moderate" py:if="has_artifact_access('moderate', value)()"/>
-        <py:if test="has_artifact_access('post', value)()">
-          <div id="tag_thread_holder" style="display:none">
-            ${widgets.tag_post.display(value=value,submit_text='Save', action=value.url() + 'tag')}
-          </div>
-        </py:if>
-      </div>
-      <div style="clear:both"/>
-      <div py:if="limit and count>limit">
-        ${widgets.page_list.display(limit=limit, page=page, count=count)}
-=======
 {% import 'jinja_master/lib.html' as lib with context %}
 
 <div>
@@ -74,7 +32,6 @@
           {{widgets.page_list.display(limit=limit, page=page, count=count)}}
         </div>
         {% endif %}
->>>>>>> 70766489
       </div>
     </div>
   </div>
