--- conflicted
+++ resolved
@@ -36,11 +36,7 @@
 
     {% if c.project and c.project.neighborhood.css %}
       <style type="text/css">
-<<<<<<< HEAD
-        {{c.project.neighborhood.get_custom_css()}} 
-=======
         {{c.project.neighborhood.get_custom_css()|safe}}
->>>>>>> e0ecdc43
       </style>
     {% elif neighborhood and neighborhood.css %}
       <style type="text/css">
