--- conflicted
+++ resolved
@@ -13,11 +13,7 @@
     <div class="grid-14">{{widget.display_field(widget.fields.css)}}</div>
     <label class="grid-4">Project Template</label>
     <div class="grid-14">{{widget.display_field(widget.fields.project_template)}}</div>
-<<<<<<< HEAD
-  {% if value.icon and value.is_show_icon() %}
-=======
   {% if value.icon and value.should_show_icon() %}
->>>>>>> 14e05c1d
     <label class="grid-4">Icon</label>
     <div class="grid-14">
       {% if value.icon %}
