from allura.command import base

from bson import ObjectId
from allura import model as M
from allura.lib import plugin, exceptions
from ming.orm import session


# Example usage:
# paster set-neighborhood-level development.ini 4f50c898610b270c92000286 silver
class SetNeighborhoodLevelCommand(base.Command):
    min_args = 3
    max_args = 3
    usage = "<ini file> <neighborhood> <level>"  # not sure if we need ini file
    summary = "Change the neighborhood level\r\n" \
        "\t<neighgborhood> - the neighborhood name or object id\r\n" \
        "\t<level> - silver, gold or platinum"
    parser = base.Command.standard_parser(verbose=True)

    def command(self):
        self.basic_setup()
        n_id = self.args[1]
        n_level = self.args[2]
        if n_level not in ["silver", "gold", "platinum"]:
<<<<<<< HEAD
            raise exceptions.NoSuchNBLevelError("You must select one of three level types (silver, gold, or platinum)")
=======
            raise exceptions.NoSuchNBLevelError("%s is not a valid " \
                "neighborhood level. The valid levels are \"silver\", " \
                "\"gold\" and \"platinum\"" % n_level)
>>>>>>> 9d6201fa

        n = M.Neighborhood.query.get(name=n_id)
        if not n:
            n = M.Neighborhood.query.get(_id=ObjectId(n_id))

        if not n:
<<<<<<< HEAD
            raise exceptions.NoSuchNeighborhoodError("The neighborhood % should not be found" % n_id)
=======
            raise exceptions.NoSuchNeighborhoodError("The neighborhood %s " \
                "could not be found in the database" % n_id)
>>>>>>> 9d6201fa
        else:
            n.level = n_level
            if n_level == "gold":
                n.migrate_css_for_gold_level()
            session(M.Neighborhood).flush()<|MERGE_RESOLUTION|>--- conflicted
+++ resolved
@@ -22,25 +22,17 @@
         n_id = self.args[1]
         n_level = self.args[2]
         if n_level not in ["silver", "gold", "platinum"]:
-<<<<<<< HEAD
-            raise exceptions.NoSuchNBLevelError("You must select one of three level types (silver, gold, or platinum)")
-=======
             raise exceptions.NoSuchNBLevelError("%s is not a valid " \
                 "neighborhood level. The valid levels are \"silver\", " \
                 "\"gold\" and \"platinum\"" % n_level)
->>>>>>> 9d6201fa
 
         n = M.Neighborhood.query.get(name=n_id)
         if not n:
             n = M.Neighborhood.query.get(_id=ObjectId(n_id))
 
         if not n:
-<<<<<<< HEAD
-            raise exceptions.NoSuchNeighborhoodError("The neighborhood % should not be found" % n_id)
-=======
             raise exceptions.NoSuchNeighborhoodError("The neighborhood %s " \
                 "could not be found in the database" % n_id)
->>>>>>> 9d6201fa
         else:
             n.level = n_level
             if n_level == "gold":
