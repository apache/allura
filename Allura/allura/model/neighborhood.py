import json
import logging

from ming import schema as S
from ming.orm import FieldProperty, RelationProperty, ForeignIdProperty
from ming.orm.declarative import MappedClass
from ming.utils import LazyProperty

import pylons
pylons.c = pylons.tmpl_context
pylons.g = pylons.app_globals
from pylons import request, c

from allura.lib import plugin

from .session import main_orm_session
from .filesystem import File

log = logging.getLogger(__name__)

class NeighborhoodFile(File):
    class __mongometa__:
        session = main_orm_session
    neighborhood_id=FieldProperty(S.ObjectId)

class Neighborhood(MappedClass):
    '''Provide a grouping of related projects.

    url_prefix - location of neighborhood (may include scheme and/or host)
    css - block of CSS text to add to all neighborhood pages
    '''
    class __mongometa__:
        session = main_orm_session
        name = 'neighborhood'

    _id = FieldProperty(S.ObjectId)
    name = FieldProperty(str)
    url_prefix = FieldProperty(str) # e.g. http://adobe.openforge.com/ or projects/
    shortname_prefix = FieldProperty(str, if_missing='')
    css = FieldProperty(str, if_missing='')
    homepage = FieldProperty(str, if_missing='')
    redirect = FieldProperty(str, if_missing='')
    projects = RelationProperty('Project')
    allow_browse = FieldProperty(bool, if_missing=True)
    site_specific_html = FieldProperty(str, if_missing='')
    project_template = FieldProperty(str, if_missing='')
<<<<<<< HEAD
    level = FieldProperty(str)
    allow_private = FieldProperty(bool, if_missing=True)
=======
    level = FieldProperty(str, if_missing='')
>>>>>>> 1876f170

    def parent_security_context(self):
        return None

    @LazyProperty
    def neighborhood_project(self):
        from .project import Project
        return Project.query.get(
            neighborhood_id=self._id,
            shortname='--init--')

    @property
    def acl(self):
        return self.neighborhood_project.acl

    def url(self):
        url = self.url_prefix
        if url.startswith('//'):
            try:
                return request.scheme + ':' + url
            except TypeError: # pragma no cover
                return 'http:' + url
        else:
            return url

    def register_project(self, shortname, user=None, project_name=None, user_project=False, private_project=False, apps=None):
        '''Register a new project in the neighborhood.  The given user will
        become the project's superuser.  If no user is specified, c.user is used.
        '''
        provider = plugin.ProjectRegistrationProvider.get()
        if project_name is None:
            project_name = shortname
        return provider.register_project(
            self, shortname, project_name, user or getattr(c,'user',None), user_project, private_project, apps)

    def bind_controller(self, controller):
        from allura.controllers.project import NeighborhoodController
        controller_attr = self.url_prefix[1:-1]
        setattr(controller, controller_attr, NeighborhoodController(
                self.name, self.shortname_prefix))

    def set_custom_css(self):
        if self.level in ["gold", "platinum"]:
            return self.css
        return ""

    @property
    def icon(self):
        return NeighborhoodFile.query.get(neighborhood_id=self._id)

    def get_project_template(self):
        if self.project_template:
            return json.loads(self.project_template)
        return {}<|MERGE_RESOLUTION|>--- conflicted
+++ resolved
@@ -44,12 +44,8 @@
     allow_browse = FieldProperty(bool, if_missing=True)
     site_specific_html = FieldProperty(str, if_missing='')
     project_template = FieldProperty(str, if_missing='')
-<<<<<<< HEAD
-    level = FieldProperty(str)
+    level = FieldProperty(str, if_missing='')
     allow_private = FieldProperty(bool, if_missing=True)
-=======
-    level = FieldProperty(str, if_missing='')
->>>>>>> 1876f170
 
     def parent_security_context(self):
         return None
