import re
import json
import logging

from ming import schema as S
from ming.orm import FieldProperty, RelationProperty, ForeignIdProperty
from ming.orm.declarative import MappedClass
from ming.utils import LazyProperty

import pylons
pylons.c = pylons.tmpl_context
pylons.g = pylons.app_globals
from pylons import request, c

from allura.lib import plugin

from .session import main_orm_session
from .filesystem import File

log = logging.getLogger(__name__)

class NeighborhoodFile(File):
    class __mongometa__:
        session = main_orm_session
    neighborhood_id=FieldProperty(S.ObjectId)

NEIGHBORHOOD_PROJECT_LIMITS = {
<<<<<<< HEAD
  "silver": 10,
  "gold": 20,
  "platinum": 30
=======
  "silver": 100,
  "gold": 500,
  "platinum": 1000,
>>>>>>> e0ecdc43
}

re_gold_css_type = re.compile('^/\*(.+)\*/')
re_font_project_title = re.compile('font-family:(.+);\}')
re_color_project_title = re.compile('color:(.+);\}')
re_bgcolor_barontop = re.compile('background\-color:([^;}]+);')
re_bgcolor_titlebar = re.compile('background\-color:([^;}]+);')
re_color_titlebar = re.compile('color:([^;}]+);')
<<<<<<< HEAD
=======
re_icon_theme = re.compile('neo-icon-set-(ffffff|454545)-256x350.png')
>>>>>>> e0ecdc43

class Neighborhood(MappedClass):
    '''Provide a grouping of related projects.

    url_prefix - location of neighborhood (may include scheme and/or host)
    css - block of CSS text to add to all neighborhood pages
    '''
    class __mongometa__:
        session = main_orm_session
        name = 'neighborhood'

    _id = FieldProperty(S.ObjectId)
    name = FieldProperty(str)
    url_prefix = FieldProperty(str) # e.g. http://adobe.openforge.com/ or projects/
    shortname_prefix = FieldProperty(str, if_missing='')
    css = FieldProperty(str, if_missing='')
    homepage = FieldProperty(str, if_missing='')
    redirect = FieldProperty(str, if_missing='')
    projects = RelationProperty('Project')
    allow_browse = FieldProperty(bool, if_missing=True)
    site_specific_html = FieldProperty(str, if_missing='')
    project_template = FieldProperty(str, if_missing='')
    level = FieldProperty(str, if_missing='')
    allow_private = FieldProperty(bool, if_missing=True)

    def parent_security_context(self):
        return None

    @LazyProperty
    def neighborhood_project(self):
        from .project import Project
        return Project.query.get(
            neighborhood_id=self._id,
            shortname='--init--')

    @property
    def acl(self):
        return self.neighborhood_project.acl

    def url(self):
        url = self.url_prefix
        if url.startswith('//'):
            try:
                return request.scheme + ':' + url
            except TypeError: # pragma no cover
                return 'http:' + url
        else:
            return url

    def register_project(self, shortname, user=None, project_name=None, user_project=False, private_project=False, apps=None):
        '''Register a new project in the neighborhood.  The given user will
        become the project's superuser.  If no user is specified, c.user is used.
        '''
        provider = plugin.ProjectRegistrationProvider.get()
        if project_name is None:
            project_name = shortname
        return provider.register_project(
            self, shortname, project_name, user or getattr(c,'user',None), user_project, private_project, apps)

    def bind_controller(self, controller):
        from allura.controllers.project import NeighborhoodController
        controller_attr = self.url_prefix[1:-1]
        setattr(controller, controller_attr, NeighborhoodController(
                self.name, self.shortname_prefix))

    def get_custom_css(self):
<<<<<<< HEAD
        if self.level in ["gold", "platinum"]:
            return self.css
        return ""

    @property
    def should_show_icon(self):
        return self.level in ('silver', 'gold', 'platinum')

=======
        if self.allow_custom_css:
            return self.css
        return ""

>>>>>>> e0ecdc43
    @property
    def icon(self):
        return NeighborhoodFile.query.get(neighborhood_id=self._id)

    @property
    def allow_custom_css(self):
        return self.level in ('gold', 'platinum')

    def get_project_template(self):
        if self.project_template:
            return json.loads(self.project_template)
        return {}

    def get_max_projects(self):
        # Do not remove this condition. We must check here if level was set
        if self.level is not None and self.level != '':
            return NEIGHBORHOOD_PROJECT_LIMITS.get(self.level, 0)
        # If level is undefined - we can create unlimited amount of projects
        return None

    def get_css_for_gold_level(self):
        projecttitlefont = {'label': 'Project title, font', 'name': 'projecttitlefont', 'value':'', 'type': 'font'}
        projecttitlecolor = {'label': 'Project title, color', 'name': 'projecttitlecolor', 'value':'', 'type': 'color'}
        barontop = {'label': 'Bar on top', 'name': 'barontop', 'value': '', 'type': 'color'}
        titlebarbackground = {'label': 'Title bar, background', 'name': 'titlebarbackground', 'value': '', 'type': 'color'}
<<<<<<< HEAD
        titlebarcolor = {'label': 'Title bar, foreground', 'name': 'titlebarcolor', 'value': '', 'type': 'color'}
=======
        titlebarcolor = {'label': 'Title bar, foreground', 'name': 'titlebarcolor', 'value': '', 'type': 'color', 
                         'additional': """<label>Icons theme:</label> <select name="css-addopt-icon-theme" class="add_opt">
                        <option value="default">default</option>
                        <option value="dark"%(titlebarcolor_dark)s>dark</option>
                        <option value="white"%(titlebarcolor_white)s>white</option>
                      </select>"""}
        titlebarcolor_dark = ''
        titlebarcolor_white = ''
>>>>>>> e0ecdc43

        if self.css is not None:
            for css_line in self.css.split('\n'):
                m = re_gold_css_type.search(css_line)
                if not m:
                    continue

                css_type = m.group(1)
                if css_type == "projecttitlefont":
                    m = re_font_project_title.search(css_line)
                    if m:
                        projecttitlefont['value'] = m.group(1)

                elif css_type == "projecttitlecolor":
                    m = re_color_project_title.search(css_line)
                    if m:
                        projecttitlecolor['value'] = m.group(1)

                elif css_type == "barontop":
                    m = re_bgcolor_barontop.search(css_line)
                    if m:
                        barontop['value'] = m.group(1)

                elif css_type == "titlebarbackground":
                    m = re_bgcolor_titlebar.search(css_line)
                    if m:
                        titlebarbackground['value'] = m.group(1)

                elif css_type == "titlebarcolor":
                    m = re_color_titlebar.search(css_line)
                    if m:
                        titlebarcolor['value'] = m.group(1)
<<<<<<< HEAD

=======
                        m = re_icon_theme.search(css_line)
                        if m:
                            icon_theme = m.group(1)
                            if icon_theme == "ffffff":
                                titlebarcolor_dark = ' selected="selected"'
                            elif icon_theme == "454545":
                                titlebarcolor_white = ' selected="selected"'

        titlebarcolor['additional'] = titlebarcolor['additional'] % {'titlebarcolor_dark': titlebarcolor_dark,
                                                                     'titlebarcolor_white': titlebarcolor_white}
>>>>>>> e0ecdc43

        styles_list = []
        styles_list.append(projecttitlefont)
        styles_list.append(projecttitlecolor)
        styles_list.append(barontop)
        styles_list.append(titlebarbackground)
        styles_list.append(titlebarcolor)
        return styles_list

    @staticmethod
    def compile_css_for_gold_level(css_form_dict):
        # Check css values
        for key in css_form_dict.keys():
            if ';' in css_form_dict[key] or '}' in css_form_dict[key]:
                css_form_dict[key] = ''

        css_text = ""
        if 'projecttitlefont' in css_form_dict and css_form_dict['projecttitlefont'] != '':
           css_text += "/*projecttitlefont*/.project_title{font-family:%s;}\n" % (css_form_dict['projecttitlefont'])

        if 'projecttitlecolor' in css_form_dict and css_form_dict['projecttitlecolor'] != '':
           css_text += "/*projecttitlecolor*/.project_title{color:%s;}\n" % (css_form_dict['projecttitlecolor'])

        if 'barontop' in css_form_dict and css_form_dict['barontop'] != '':
           css_text += "/*barontop*/.pad h2.colored {background-color:%(bgcolor)s; background-image: none;}\n" % \
                       {'bgcolor': css_form_dict['barontop']}

        if 'titlebarbackground' in css_form_dict and css_form_dict['titlebarbackground'] != '':
           css_text += "/*titlebarbackground*/.pad h2.title{background-color:%(bgcolor)s; background-image: none;}\n" % \
                       {'bgcolor': css_form_dict['titlebarbackground']}

        if 'titlebarcolor' in css_form_dict and css_form_dict['titlebarcolor'] != '':
<<<<<<< HEAD
           css_text += "/*titlebarcolor*/.pad h2.title{color:%s;}\n" % (css_form_dict['titlebarcolor'])
=======
           icon_theme = ''
           if 'addopt-icon-theme' in css_form_dict:
               if css_form_dict['addopt-icon-theme'] == "dark":
                  icon_theme = ".pad h2.dark small b.ico {background-image: url('%s%s');}" % (
                               pylons.g.theme_href(''),
                               'images/neo-icon-set-ffffff-256x350.png')
               elif css_form_dict['addopt-icon-theme'] == "white":
                  icon_theme = ".pad h2.dark small b.ico {background-image: url('%s%s');}" % (
                               pylons.g.theme_href(''),
                               'images/neo-icon-set-454545-256x350.png')

           css_text += "/*titlebarcolor*/.pad h2.title, .pad h2.title small a {color:%s;} %s\n" % (css_form_dict['titlebarcolor'], icon_theme)
>>>>>>> e0ecdc43

        return css_text

    def migrate_css_for_gold_level(self):
        self.css = ""<|MERGE_RESOLUTION|>--- conflicted
+++ resolved
@@ -25,15 +25,9 @@
     neighborhood_id=FieldProperty(S.ObjectId)
 
 NEIGHBORHOOD_PROJECT_LIMITS = {
-<<<<<<< HEAD
-  "silver": 10,
-  "gold": 20,
-  "platinum": 30
-=======
   "silver": 100,
   "gold": 500,
   "platinum": 1000,
->>>>>>> e0ecdc43
 }
 
 re_gold_css_type = re.compile('^/\*(.+)\*/')
@@ -42,10 +36,7 @@
 re_bgcolor_barontop = re.compile('background\-color:([^;}]+);')
 re_bgcolor_titlebar = re.compile('background\-color:([^;}]+);')
 re_color_titlebar = re.compile('color:([^;}]+);')
-<<<<<<< HEAD
-=======
 re_icon_theme = re.compile('neo-icon-set-(ffffff|454545)-256x350.png')
->>>>>>> e0ecdc43
 
 class Neighborhood(MappedClass):
     '''Provide a grouping of related projects.
@@ -112,21 +103,10 @@
                 self.name, self.shortname_prefix))
 
     def get_custom_css(self):
-<<<<<<< HEAD
-        if self.level in ["gold", "platinum"]:
-            return self.css
-        return ""
-
-    @property
-    def should_show_icon(self):
-        return self.level in ('silver', 'gold', 'platinum')
-
-=======
         if self.allow_custom_css:
             return self.css
         return ""
 
->>>>>>> e0ecdc43
     @property
     def icon(self):
         return NeighborhoodFile.query.get(neighborhood_id=self._id)
@@ -152,9 +132,6 @@
         projecttitlecolor = {'label': 'Project title, color', 'name': 'projecttitlecolor', 'value':'', 'type': 'color'}
         barontop = {'label': 'Bar on top', 'name': 'barontop', 'value': '', 'type': 'color'}
         titlebarbackground = {'label': 'Title bar, background', 'name': 'titlebarbackground', 'value': '', 'type': 'color'}
-<<<<<<< HEAD
-        titlebarcolor = {'label': 'Title bar, foreground', 'name': 'titlebarcolor', 'value': '', 'type': 'color'}
-=======
         titlebarcolor = {'label': 'Title bar, foreground', 'name': 'titlebarcolor', 'value': '', 'type': 'color', 
                          'additional': """<label>Icons theme:</label> <select name="css-addopt-icon-theme" class="add_opt">
                         <option value="default">default</option>
@@ -163,7 +140,6 @@
                       </select>"""}
         titlebarcolor_dark = ''
         titlebarcolor_white = ''
->>>>>>> e0ecdc43
 
         if self.css is not None:
             for css_line in self.css.split('\n'):
@@ -196,9 +172,6 @@
                     m = re_color_titlebar.search(css_line)
                     if m:
                         titlebarcolor['value'] = m.group(1)
-<<<<<<< HEAD
-
-=======
                         m = re_icon_theme.search(css_line)
                         if m:
                             icon_theme = m.group(1)
@@ -209,7 +182,6 @@
 
         titlebarcolor['additional'] = titlebarcolor['additional'] % {'titlebarcolor_dark': titlebarcolor_dark,
                                                                      'titlebarcolor_white': titlebarcolor_white}
->>>>>>> e0ecdc43
 
         styles_list = []
         styles_list.append(projecttitlefont)
@@ -242,9 +214,6 @@
                        {'bgcolor': css_form_dict['titlebarbackground']}
 
         if 'titlebarcolor' in css_form_dict and css_form_dict['titlebarcolor'] != '':
-<<<<<<< HEAD
-           css_text += "/*titlebarcolor*/.pad h2.title{color:%s;}\n" % (css_form_dict['titlebarcolor'])
-=======
            icon_theme = ''
            if 'addopt-icon-theme' in css_form_dict:
                if css_form_dict['addopt-icon-theme'] == "dark":
@@ -257,7 +226,6 @@
                                'images/neo-icon-set-454545-256x350.png')
 
            css_text += "/*titlebarcolor*/.pad h2.title, .pad h2.title small a {color:%s;} %s\n" % (css_form_dict['titlebarcolor'], icon_theme)
->>>>>>> e0ecdc43
 
         return css_text
 
